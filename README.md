--- conflicted
+++ resolved
@@ -156,12 +156,8 @@
 ./QuantumProject -m 5 -n 5 -J 100 -U 0 -u 0 -r 100 -s 5 -f "J" --t "exact"
 ```
 
-<<<<<<< HEAD
-The parameters not required in the simulation need not be specified. For example if you want to get the mean-field phase diagramm (in order to get the same figure as in figures/mean_field): 
-=======
 #### For mean-field calculations:
 The parameters are not required in the simulation and don't need to be specified. You only need to precise the `mean` in the command-line options and choose the other parameters randomly. For example :
->>>>>>> 8722c5a4
 ```sh
 ./QuantumProject -n 1000 -J 0 -rJ 0.25 -u 0 -ru 4 --t "mean"
 ```
