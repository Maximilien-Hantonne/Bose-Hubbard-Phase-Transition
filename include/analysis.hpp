--- conflicted
+++ resolved
@@ -97,11 +97,7 @@
     static void mean_field_parameters(int n, double J, double mu, double r);
 
     /**
-<<<<<<< HEAD
-     * @brief Calculate the mean gap ratio, boson density, and compressibility with exact methods, given parameters.
-=======
      * @brief Calculate the mean gap ratio, boson density, and fluctuations with exact methods
->>>>>>> 8722c5a4
      *
      * @param J Hopping parameter.
      * @param U Interaction parameter.
