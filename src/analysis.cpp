#include <cmath>
#include <vector>
#include <random>
#include <limits>
#include <complex>
#include <fstream>
#include <numeric>
#include <iostream>
#include <algorithm>

#include <Eigen/Dense>
#include <Eigen/SparseCore>
#include <Eigen/Eigenvalues>

#include <Spectra/SymEigsSolver.h>
#include <Spectra/MatOp/DenseSymMatProd.h>

#include "Eigen/src/Core/Matrix.h"
#include "operator.hpp"
#include "analysis.hpp"
#include "hamiltonian.hpp"
#include "resource.hpp"
#include "neighbours.hpp"
#include "tqdm.h"





                   ////// MEAN-FIELD CALCULATIONS /////


/* Main function for the mean-field calculations */
void Analysis::mean_field_parameters(int n, double J, double mu, double r){

<<<<<<< HEAD
    std::cout << "*** Start: Mean-field self-consistent method ***" << std::endl;
=======
    n = 1000;
>>>>>>> 8722c5a4
    double J_min = J; 
    double J_max = J + 0.25;
    double dJ = (J_max - J_min) / n;
    double mu_min = mu;
    double mu_max = mu + r;
    double dmu = (mu_max - mu_min) / n;
    double q = 1;

    std::random_device rd; // Seed generator
    std::mt19937 gen(rd()); // Mersenne Twister generator
    std::uniform_real_distribution<> dis(0.0, 1.0); // Uniform distribution in [0, 1]

    std::ofstream file("mean_field.txt"); 

    Resource::timer(); // start the timer

    for (double mu : tqdm::range(mu_min, mu_max, dmu)) {
        for (double J : tqdm::range(J_min, J_max, dJ)) {
            double psi0 = dis(gen); 
            file << mu << " " << J << " " << SCMF(mu, J, q, psi0) << std::endl;
        }
    }

    std::cout << "*** End: Mean-field self-consistent method ***" << std::endl;
    Resource::timer(); // stop the timer
    Resource::get_memory_usage(true); // get the memory usage
    std::cout << "*** End: Mean-field self-consistent method ***" << std::endl;

    file.close();
}


/* calculate the mean value of the annihilation operator <phi0|a|phi0> */
double Analysis::SF_density(Eigen::VectorXd& phi0, int p)
/* Returns the mean value of the annihilation operator <phi0|a|phi0>, that is the superfluid density of the state phi0 */
{

    double a = 0; 
    for(int i=1; i<2*p+1; i++)
    {
        a += sqrt(i)*phi0[i]*phi0[i-1];
    }
    return a; 
}

/* Self-consistent mean-field method to highlight the Superfluid-Mott insulator transition
Parameters: 
- mu = mu/U (without dimension)
- J = J/U 
- q : number of neighbours of a site i in the specific lattice studied
- psi0: initial ansatz for the superfluid order parameter */
double Analysis::SCMF(double mu, double J, int q ,double psi0)
{
    double psi = psi0; // initial ansatz for the superfluid order parameter
    double psi_new = psi0; // new ansatz for the superfluid order parameter
    Eigen::VectorXd phi0; // GS eigenvector
    double e0; // ground state energy
    double e0_new; // new ground state energy
    double tmp = 0; //temporary variable
    int N_itt=1; 
    int N_itt_inner; // number of iterations
    int p; 
    double eps = 1e-6; // precision of the convergence

    Eigen::MatrixXd h(1000, 1000); // alllocation of a huge dense matrix, in which we will store the iterative
                                   // single particle hamiltonian in the mean-field approximation
    h.setZero();

    // std::cout << "*** Computing the superfluid order parameter Psi up to " << eps << " precision ***" << std::endl; 
    do
    {
        // std::cout << "*** Inner Loop: Computing the ground state e0 and phi0 up to " << eps << " precision ***" << std::endl;
        N_itt_inner = 0; 
        p = 1; 
        BH::h_MF(psi, p, mu, J, q, h); // single particle hamiltonian in the mean-field approximation
        // Define a submatrix view of the matrix h; without allocating new memory 
        Eigen::Block<Eigen::MatrixXd> sub_h = h.block(0, 0, 2*p+1, 2*p+1);
        Spectra::DenseSymMatProd<double> op(sub_h); 
        Spectra::SymEigsSolver<Spectra::DenseSymMatProd<double>> eigs(op, 1, 2*p);
        eigs.init();
        [[maybe_unused]] int nconv = eigs.compute(Spectra::SortRule::SmallestAlge);
        if (eigs.info() != Spectra::CompInfo::Successful) { // verify if the eigen search is a success
            // throw std::runtime_error("Eigenvalue computation for the mean-field single particle hamiltonian failed.");
            return 1.0;
        }
        else{
            phi0 = eigs.eigenvectors().col(0); // GS eigenvector
            e0 = eigs.eigenvalues()[0]; // GS eigenvalue 
        }
        
        do
        {
            p++; 
            BH::h_MF(psi, p, mu, J, q, h); // single particle hamiltonian in the mean-field approximation
            Eigen::Block<Eigen::MatrixXd> sub_h = h.block(0, 0, 2*p+1, 2*p+1);
            Spectra::DenseSymMatProd<double> op(sub_h); 
            Spectra::SymEigsSolver<Spectra::DenseSymMatProd<double>> eigs(op, 1, 2*p);
            eigs.init();
            [[maybe_unused]] int nconv = eigs.compute(Spectra::SortRule::SmallestAlge);
            if (eigs.info() != Spectra::CompInfo::Successful) { // verify if the eigen search is a success
                throw std::runtime_error("Eigenvalue computation for the mean-field single particle hamiltonian failed.");
            }
            else{
                phi0 = eigs.eigenvectors().col(0); // GS eigenvector
                e0_new = eigs.eigenvalues()[0]; // GS eigenvalue 
            }
            N_itt_inner++; 
            tmp = std::abs(e0-e0_new);
            e0 = e0_new;
        }while(tmp>eps);

        N_itt++; 
        psi_new = SF_density(phi0, p); // new ansatz for the superfluid order parameter
        tmp = std::abs(psi_new - psi);
        psi = psi_new;
    }while(tmp>eps);
    
    return psi;
}





                    ///// EXACT CALCULATIONS /////


        /* MAIN FUNCTIONS */

/*main function for exact calculations parameters*/
void Analysis::exact_parameters(int m, int n, double J,double U, double mu, double s, double r, std::string fixed_param) {
    
    // Prerequisites
    if (std::abs(J-0.0) < std::numeric_limits<double>::epsilon() && std::abs(U-0.0) < std::numeric_limits<double>::epsilon() && std::abs(mu-0.0) < std::numeric_limits<double>::epsilon()) {
        std::cerr << "Error: At least one of the parameters J, U, mu must be different from zero." << std::endl;
        return;
    }

    // Start of the calculations
    Resource::timer();

    // Set the geometry of the lattice
    Neighbours neighbours(m);
    neighbours.chain_neighbours();
    const std::vector<std::vector<int>>& nei = neighbours.getNeighbours();

    // // Set the matrices for each term of the Hamiltonian in the Fock states from 1 to n bosons
    // int n_min = 1, n_max = n;
    // auto [tags, basis] = BH::max_set_basis(m, n);
    // Eigen::SparseMatrix<double> JH = BH::max_bosons_hamiltonian(nei, m, n_min, n_max, 1, 0, 0);
    // Eigen::SparseMatrix<double> UH = BH::max_bosons_hamiltonian(nei, m, n_min, n_max, 0, 1, 0);
    // Eigen::SparseMatrix<double> uH = BH::max_bosons_hamiltonian(nei, m, n_min, n_max, 0, 0, 1);
    
    // Set the Fock states basis with a fixed number of bosons with their tags
    auto [tags, basis] = BH::fixed_set_basis(m, n);

    // Set the matrices for each term of the Hamiltonian in the Fock states with n bosons
    Eigen::SparseMatrix<double> JH = BH::fixed_bosons_hamiltonian(nei, basis, tags, m, n, 1, 0, 0);
    Eigen::SparseMatrix<double> UH = BH::fixed_bosons_hamiltonian(nei, basis, tags, m, n, 0, 1, 0);
    Eigen::SparseMatrix<double> uH = BH::fixed_bosons_hamiltonian(nei, basis, tags, m, n, 0, 0, 1);

    // Set the number of threads for the calculations
    Resource::set_omp_threads(JH, 3);

    // Set the range of parameters for the calculations
    double J_min = J, J_max = J + r, mu_min = mu, mu_max = mu + r, U_min = U, U_max = U + r;

    // Calculate the exact parameters
    if (fixed_param == "J") {
        JH = JH * J;
        calculate_and_save(basis, tags, JH, UH, uH, fixed_param, J, J_min, J_max, mu_min, mu_max, s, s);
    }
    else if (fixed_param == "U") {
        UH = UH * U;
        calculate_and_save(basis, tags, UH, JH, uH, fixed_param, U, J_min, J_max, U_min, U_max, s, s);
    }
    else{
        uH = uH * mu;
        calculate_and_save(basis, tags, uH, JH, UH, fixed_param, mu, J_min, J_max, mu_min, mu_max, s, s);
    }

    // End of the calculations
    Resource::timer();
    Resource::get_memory_usage(true);
}


/* calculate and save gap ratio and other quantities */
void Analysis::calculate_and_save(const Eigen::MatrixXd& basis, const Eigen::VectorXd& tags, const Eigen::SparseMatrix<double> H_fixed, const Eigen::SparseMatrix<double> H1, const Eigen::SparseMatrix<double> H2, std::string fixed_param, double fixed_value, double param1_min, double param1_max, double param2_min, double param2_max, double param1_step, double param2_step) {
    
    // Save the fixed parameter and value in a file
    std::ofstream file("phase.txt");
    file << fixed_param << " ";
    if (fixed_value == 0) {
        std::cerr << "Error: Fixed parameter " << fixed_value << " cannot be zero.\n";
    }
    file << fixed_value << std::endl;

    // Parameters for the calculations
    int nb_eigen = 10;
    double temperature = 0.0;

    // Matrices initialization
    int num_param1 = static_cast<int>((param1_max - param1_min) / param1_step) + 1;
    int num_param2 = static_cast<int>((param2_max - param2_min) / param2_step) + 1;
    std::vector<double> param1_values(num_param1 * num_param2);
    std::vector<double> param2_values(num_param1 * num_param2);
    std::vector<double> gap_ratios_values(num_param1 * num_param2);
    std::vector<double> boson_density_values(num_param1 * num_param2);
    std::vector<double> compressibility_values(num_param1 * num_param2);
    Eigen::MatrixXcd eigenvectors;
    Eigen::MatrixXd matrix_ratios(num_param1 * num_param2, nb_eigen -2);
    std::vector<Eigen::MatrixXd> spdm_matrices;

    // Threshold for the loop
    double variance_threshold_percent = 1e-8;

    // Main loop for the calculations with parallelization
    while (true) {
        #pragma omp parallel for collapse(2) schedule(dynamic)
        for (int i = 0; i < num_param1; ++i) {
            for (int j = 0; j < num_param2; ++j) {

                // Parameters
                double param1 = param1_min + i * param1_step;
                double param2 = param2_min + j * param2_step;

                // Hamiltonian
                Eigen::SparseMatrix<double> H = H_fixed + H1 * param1 + H2 * param2;

                // Diagonalization
                Eigen::VectorXcd eigenvalues = Operator::IRLM_eigen(H, nb_eigen, eigenvectors);

                // Gap ratios
                Eigen::VectorXd vec_ratios = gap_ratios(eigenvalues, nb_eigen);
                double gap_ratio = vec_ratios.size() > 0 ? vec_ratios.sum() / vec_ratios.size() : 0.0;

                // Thermodynamic functions
                Eigen::MatrixXcd spdm;
                double density, K;
                if (temperature > 1e-3) {
                    spdm = density_matrix(eigenvalues, eigenvectors, temperature);
                }
                else { // 
                    spdm = SPDM(basis, tags, eigenvectors);
                }
                density = std::real(spdm.trace());

                // Normalize the spdm with the distance between each site
                normalize_spdm(spdm);

                K = coherence(spdm);

                int index = i * num_param1 + j;
                
                #pragma omp critical
                {
                    param1_values[index] = param1;
                    param2_values[index] = param2;
                    gap_ratios_values[index] = gap_ratio;
                    boson_density_values[index] = density;
                    compressibility_values[index] = K;
                    matrix_ratios.row(index) = vec_ratios;
                    if(j == num_param2 - i - 1){
                        spdm_matrices.push_back(spdm.real());
                    }
                }
            }
        }

        // Calculate the mean of the gap ratios
        double mean_gap_ratio = std::accumulate(gap_ratios_values.begin(), gap_ratios_values.end(), 0.0) / gap_ratios_values.size();
        
        // Calculate the variance of the gap ratios
        double variance_gap_ratio = 0.0;
        for (const auto& value : gap_ratios_values) {
            variance_gap_ratio += (value - mean_gap_ratio) * (value - mean_gap_ratio);
        }
        variance_gap_ratio /= gap_ratios_values.size();

        // Continue in the loop if the variance is below the threshold
        if (variance_gap_ratio > variance_threshold_percent * mean_gap_ratio) {
            break;
        }

        // Increase the number of eigenvalues and resize the matrix
        nb_eigen += 5;
        matrix_ratios.resize(num_param1 * num_param2, nb_eigen - 2);  
    }

    // Save the results to a file
    for (int i = 0; i < num_param1 * num_param2; ++i) {
        file << param1_values[i] << " " << param2_values[i] << " " << gap_ratios_values[i] << " " << boson_density_values[i] << " " << compressibility_values[i] << std::endl;
    }
    file.close();

    // PCA, dispersion, and clustering initialization
    std::vector<Eigen::MatrixXd> pca_matrices;
    std::vector<double> dispersions;
    std::vector<Eigen::VectorXi> cluster_labels;

    // Main loop for the PCA, dispersion, and clustering
    int num_rows = 5;
    for (int i = 0; i < param1_max; ++i) {

        // Choose a subset of the matrix to analyze
        int start_row = static_cast<int>(std::max(param2_max - num_rows - i * (param2_max - num_rows) / param1_max, 0.0));
        int end_row = static_cast<int>(std::max(param2_max - i * (param2_max - num_rows) / param1_max, 0.0 + num_rows));
        Eigen::MatrixXd sub_matrix = matrix_ratios.block(i + start_row, 0, i + end_row, matrix_ratios.cols());

        // PCA
        sub_matrix = standardize_matrix(sub_matrix);
        sub_matrix = (sub_matrix.adjoint() * sub_matrix) / double(sub_matrix.rows() - 1);
        Eigen::SelfAdjointEigenSolver<Eigen::MatrixXd> eigensolver(sub_matrix);
        Eigen::MatrixXd eigenvectors2 = eigensolver.eigenvectors().real().rowwise().reverse();
        Eigen::MatrixXd projected_data = sub_matrix * eigenvectors2.leftCols(2);
        pca_matrices.push_back(projected_data);

        // Dispersion
        double dispersion = calculate_dispersion(projected_data);
        dispersions.push_back(dispersion);

        // Clustering into 2 clusters
        int num_clusters = 2;
        Eigen::MatrixXd projected_data_copy = projected_data;
        Eigen::VectorXi labels = kmeans_clustering(projected_data_copy, num_clusters);
        cluster_labels.push_back(labels);
    }

    // Save the results to a file
    save_matrices_to_csv("spdm_matrices.csv", spdm_matrices, "Matrix");
    save_matrices_to_csv("pca_results.csv", pca_matrices, "PCA");
    save_dispersions("dispersions.csv", dispersions);
    save_cluster_labels("cluster_labels.csv", cluster_labels);
}


        /* GAP RATIOS */

/* Calculate the energy gap ratios of the system */
Eigen::VectorXd Analysis::gap_ratios(Eigen::VectorXcd eigenvalues,int nb_eigen) {
    Eigen::VectorXd gap_ratios(nb_eigen - 2);

    // Sort the eigenvalues by their real part
    std::vector<double> sorted_eigenvalues(nb_eigen);
    for (int i = 0; i < nb_eigen; ++i) {
        sorted_eigenvalues[i] = std::real(eigenvalues[i]);
    }
    std::sort(sorted_eigenvalues.begin(), sorted_eigenvalues.end());

    // Calculate the gap ratios
    for (int i = 1; i < nb_eigen - 1; ++i) {
        double E_prev = sorted_eigenvalues[i - 1];
        double E_curr = sorted_eigenvalues[i];
        double E_next = sorted_eigenvalues[i + 1];
        double min_gap = std::min(E_next - E_curr, E_curr - E_prev);
        double max_gap = std::max(E_next - E_curr, E_curr - E_prev);
        gap_ratios[i - 1] = (max_gap != 0) ? (min_gap / max_gap) : 0;
        }

    return gap_ratios;
}


        /* THERMODYNAMIC FUNCTIONS */

/* Calculate the partition function of the system */
double Analysis::partition_function(Eigen::VectorXcd eigenvalues, double beta) {
    double Z = 0;
    for (int i = 0; i < eigenvalues.size(); ++i) {
        Z += exp(-beta * (std::real(eigenvalues[i])));
    }
    return Z;
}

/* Calculate the probability of the system being in a given state in the canonical ensemble */
double Analysis::partition_proba(double energy, double beta) {
    return exp(- beta * energy);
}

/* Calculate the density matrix of the system */
Eigen::MatrixXcd Analysis::density_matrix(const Eigen::VectorXcd eigenvalues, Eigen::MatrixXcd& eigenvectors, double temperature) {
    
    // Initialize the density matrix
    int nb_eigen = eigenvalues.size();
    Eigen::MatrixXcd density_matrix = Eigen::MatrixXcd::Zero(nb_eigen, nb_eigen);

    // Normalize the eigenvalues to prevent a divergence in the partition function
    Eigen::VectorXd normalized_eigenvalues = eigenvalues.real()/eigenvalues.real().maxCoeff();

    // Calculate the density matrix in the eigenvectors basis
    double Z = partition_function(normalized_eigenvalues, 1.0 / temperature);
    for (int i = 0; i < nb_eigen; ++i) {
        density_matrix(i, i) = partition_proba(std::real(normalized_eigenvalues[i]), 1.0 / temperature) / Z;
    }

    // Transform the density matrix to the original basis (Fock states basis)
    Eigen::MatrixXcd t_eigenvectors = eigenvectors.transpose();
    density_matrix = eigenvectors * density_matrix * t_eigenvectors;

    return density_matrix;
}

/* Calculate the single-particle density matrix of the system */
Eigen::MatrixXcd Analysis::SPDM(const Eigen::MatrixXd& basis, const Eigen::VectorXd& tags, Eigen::MatrixXcd& eigenvectors) {
    
    // Initialize the single-particle density matrix
    int m = basis.rows();
    Eigen::MatrixXcd spdm = Eigen::MatrixXcd::Zero(m, m);

    // Calculate the braket for the ground state
    // Eigen::VectorXd phi0 = eigenvectors.col(0).real();
    // for (int i = 0; i < m; ++i) {
    //     for (int j = i; j < m; ++j) {
    //         spdm(i, j) = braket(phi0, basis, tags, i, j);
    //     }
    //     for (int j = 0; j < i; ++j) {
    //         spdm(i, j) = std::conj(spdm(j, i));
    //     }
    // }

    // Calculate the braket for each eigenvector
    for (int k = 0; k < eigenvectors.cols(); ++k) {
        Eigen::VectorXd phi = eigenvectors.col(k).real();
        for (int i = 0; i < m; ++i) {
            for (int j = i; j < m; ++j) {
                spdm(i, j) += braket(phi, basis, tags, i, j);
            }
            for (int j = 0; j < i; ++j) {
                spdm(i, j) += std::conj(spdm(j, i));
            }
        }
    }

    return spdm/ eigenvectors.cols();
}

/* Normalize the spdm to the distance between each site */
void Analysis::normalize_spdm(Eigen::MatrixXcd& spdm) {
    for (int i = 0; i < spdm.rows(); ++i) {
        for (int j = 0; j < spdm.cols(); ++j) {
            spdm(i, j) /= (std::abs(i - j) + 1);
        }
    }
}


        /*  */
/* Calculate the fluctuations of the system */
double Analysis::coherence(const Eigen::MatrixXcd& spdm) {
    double sum_all = 0;
    double sum_diag = 0;

    // Calculate the sum of the squares of the elements of the spdm
    for (int i = 0; i < spdm.rows(); ++i) {
        for (int j = 0; j < spdm.cols(); ++j) {
            sum_all += std::real(spdm(i, j) * spdm(i, j));
            if (i == j) {
                sum_diag += std::real(spdm(i, j) * spdm(i, j));
            }
        }
    }

    return (sum_all - sum_diag)/sum_all;
}


        /* BRAKET CALCULATIONS */

/* Calculate the mean value of the operator <phi0|ai+ aj|phi0> */
std::complex<double> Analysis::braket(const Eigen::VectorXcd& phi0, const Eigen::MatrixXd& basis, const Eigen::VectorXd& tags, int i, int j) {
    
    // Initialization
    std::complex<double> braket_value = 0 ;
    std::vector<int> primes = { 2, 3, 5, 7, 11, 13, 17, 19, 23, 29, 31, 37, 41, 43, 47, 53, 59, 61, 67, 71, 73, 79, 83, 89, 97 };
   
   // Loop over the Fock states basis
    for (int k = 0; k < basis.cols(); ++k) {

        // If the coefficient of the decomposition of the state is different from zero
        if (std::abs(phi0[k]) > std::numeric_limits<double>::epsilon()) {
            Eigen::VectorXd state = basis.col(k);

            // If the state has at least one boson at site j
            if (state[i] >= 0 && state[j] >= 1) {
                state[i] += 1;
                state[j] -= 1;

                // Calculate the tag of the new state after applying (ai+ aj)
                double x = BH::calculate_tag(state, primes, i);

                // Search the index of the new state in the basis
                int index = BH::search_tag(tags, x);

                // If the coefficient of the decomposition of the new state is different from zero
                if (std::abs(phi0[index]) > std::numeric_limits<double>::epsilon()) {
                    braket_value += std::conj(phi0[k]) * phi0[index] * sqrt(state[i] * state[j]);
                }
            }
        }
    }
    return braket_value;
}


                    ///// UTILITY FUNCTIONS /////


        /* PCA FUNCTIONS */

/* calculate the dispersion of the projected points */
double Analysis::calculate_dispersion(const Eigen::MatrixXd& projected_data) {

    // Calculate the mean of the projected data
    Eigen::VectorXd mean = projected_data.colwise().mean();

    // Center the projected data
    Eigen::MatrixXd centered = projected_data.rowwise() - mean.transpose();

    // Calculate the variances of the projected data
    Eigen::VectorXd variances = (centered.array().square().colwise().sum() / (centered.rows() - 1)).matrix();
    double dispersion = variances.sum();

    return dispersion;
}

/* k-means clustering */
Eigen::VectorXi Analysis::kmeans_clustering(const Eigen::MatrixXd& data, int num_clusters) {
    int num_points = data.rows();
    int num_dimensions = data.cols();

    // Initialize centroids and labels
    Eigen::MatrixXd centroids = Eigen::MatrixXd::Zero(num_clusters, num_dimensions);
    Eigen::VectorXi labels = Eigen::VectorXi::Zero(num_points);
    Eigen::VectorXi counts = Eigen::VectorXi::Zero(num_clusters);

    // Randomly initialize the centroids by selecting random data points
    std::random_device rd;
    std::mt19937 gen(rd());
    std::uniform_int_distribution<> dis(0, num_points - 1);
    for (int i = 0; i < num_clusters; ++i) {
        centroids.row(i) = data.row(dis(gen));
    }

    bool converged = false;
    while (!converged) {
        converged = true;

        // Assign each data point to the nearest centroid
        for (int i = 0; i < num_points; ++i) {
            double min_distance = std::numeric_limits<double>::max();
            int best_cluster = 0;
            for (int j = 0; j < num_clusters; ++j) {
                double distance = (data.row(i) - centroids.row(j)).squaredNorm();
                if (distance < min_distance) {
                    min_distance = distance;
                    best_cluster = j;
                }
            }
            if (labels[i] != best_cluster) {
                labels[i] = best_cluster;
                converged = false;
            }
        }

        // Update the centroids based on the mean of the assigned points
        centroids.setZero();
        counts.setZero();
        for (int i = 0; i < num_points; ++i) {
            centroids.row(labels[i]) += data.row(i);
            counts[labels[i]] += 1;
        }
        for (int j = 0; j < num_clusters; ++j) {
            if (counts[j] > 0) {
                centroids.row(j) /= counts[j];
            }
        }
    }

    return labels;
}


        /* STANDARDIZATION */

/* standardize a matrix */
Eigen::MatrixXd Analysis::standardize_matrix(const Eigen::MatrixXd& matrix) {

    // Initialize the standardized matrix
    Eigen::MatrixXd standardized_matrix = matrix;

    // Calculate the mean and standard deviation of the matrix
    Eigen::VectorXd mean = matrix.colwise().mean();
    Eigen::VectorXd stddev = ((matrix.rowwise() - mean.transpose()).array().square().colwise().sum() / (matrix.rows() - 1)).sqrt();
    
    // Standardize the matrix
    standardized_matrix = (matrix.rowwise() - mean.transpose()).array().rowwise() / stddev.transpose().array();
    return standardized_matrix;
}


        /* SAVE TO CSV */

/* Save the real part of matrices to a CSV file */
void Analysis::save_matrices_to_csv(const std::string& filename, const std::vector<Eigen::MatrixXd>& matrices, const std::string& label) {
    std::ofstream file(filename);
    if (file.is_open()) {
        for (size_t k = 0; k < matrices.size(); ++k) {
            file << label << " " << k << std::endl;
            const Eigen::MatrixXd& matrix = matrices[k];
            for (int i = 0; i < matrix.rows(); ++i) {
                for (int j = 0; j < matrix.cols(); ++j) {
                    file << matrix(i, j);
                    if (j < matrix.cols() - 1) {
                        file << ",";
                    }
                }
                file << std::endl;
            }
            file << std::endl;
        }
        file.close();
    } else {
        std::cerr << "Unable to open file: " << filename << std::endl;
    }
}

/* Save the dispersions to a file */
void Analysis::save_dispersions(const std::string& filename, const std::vector<double>& dispersions) {
    std::ofstream file(filename);
    if (file.is_open()) {
        for (size_t k = 0; k < dispersions.size(); ++k) {
            file << "Dispersion " << k << std::endl;
            file << dispersions[k] << std::endl;
            file << std::endl;
        }
        file.close();
    } else {
        std::cerr << "Unable to open file: " << filename << std::endl;
    }
}

/* Save the cluster labels to a file */
void Analysis::save_cluster_labels(const std::string& filename, const std::vector<Eigen::VectorXi>& cluster_labels) {
    std::ofstream file(filename);
    if (file.is_open()) {
        for (size_t k = 0; k < cluster_labels.size(); ++k) {
            file << "Clusters " << k << std::endl;
            const Eigen::VectorXi& labels = cluster_labels[k];
            for (int i = 0; i < labels.size(); ++i) {
                file << labels[i] << std::endl;
            }
            file << std::endl;
        }
        file.close();
    } else {
        std::cerr << "Unable to open file: " << filename << std::endl;
    }
}<|MERGE_RESOLUTION|>--- conflicted
+++ resolved
@@ -33,11 +33,7 @@
 /* Main function for the mean-field calculations */
 void Analysis::mean_field_parameters(int n, double J, double mu, double r){
 
-<<<<<<< HEAD
-    std::cout << "*** Start: Mean-field self-consistent method ***" << std::endl;
-=======
     n = 1000;
->>>>>>> 8722c5a4
     double J_min = J; 
     double J_max = J + 0.25;
     double dJ = (J_max - J_min) / n;
